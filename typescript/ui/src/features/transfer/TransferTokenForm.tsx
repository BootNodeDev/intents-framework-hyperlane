--- conflicted
+++ resolved
@@ -340,11 +340,7 @@
       onClick={onClick}
       color="secondary"
       disabled={disabled}
-<<<<<<< HEAD
       classes="text-xs absolute right-1 top-2.5 bottom-1 px-2 all:rounded"
-=======
-      className="absolute bottom-1 right-1 top-2.5 px-2 text-xs opacity-90 all:rounded"
->>>>>>> b9fe8b4a
     >
       {isLoading ? (
         <div className="flex items-center">
@@ -374,11 +370,7 @@
       onClick={onClick}
       color="secondary"
       disabled={disabled}
-<<<<<<< HEAD
       classes="text-xs absolute right-1 top-2.5 bottom-1 px-2 all:rounded"
-=======
-      className="absolute bottom-1 right-1 top-2.5 px-2 text-xs opacity-90 all:rounded"
->>>>>>> b9fe8b4a
     >
       Self
     </SolidButton>
