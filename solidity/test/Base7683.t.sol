--- conflicted
+++ resolved
@@ -187,9 +187,6 @@
     }
 }
 
-<<<<<<< HEAD
-contract Base7683Test is BaseTest {
-=======
 contract Base7683ForTestNative is Base7683ForTest {
     constructor(
         address _permit2,
@@ -255,8 +252,7 @@
     }
 }
 
-contract Base7683Test is Test, DeployPermit2 {
->>>>>>> 11fb8b79
+contract Base7683Test is BaseTest {
     Base7683ForTest internal base;
     // address permit2 = 0x000000000022D473030F116dDEE9F6B43aC78BA3;
 
